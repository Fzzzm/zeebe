/*
 * Copyright © 2017 camunda services GmbH (info@camunda.com)
 *
 * Licensed under the Apache License, Version 2.0 (the "License");
 * you may not use this file except in compliance with the License.
 * You may obtain a copy of the License at
 *
 *     http://www.apache.org/licenses/LICENSE-2.0
 *
 * Unless required by applicable law or agreed to in writing, software
 * distributed under the License is distributed on an "AS IS" BASIS,
 * WITHOUT WARRANTIES OR CONDITIONS OF ANY KIND, either express or implied.
 * See the License for the specific language governing permissions and
 * limitations under the License.
 */
package io.zeebe.client.impl.oauth;

import com.fasterxml.jackson.databind.DeserializationFeature;
import com.fasterxml.jackson.databind.ObjectMapper;
import com.fasterxml.jackson.databind.ObjectReader;
import com.google.common.io.CharStreams;
import io.grpc.Metadata;
import io.grpc.Metadata.Key;
import io.grpc.Status;
import io.grpc.Status.Code;
import io.zeebe.client.CredentialsProvider;
import io.zeebe.client.impl.ZeebeClientCredentials;
import java.io.IOException;
import java.io.InputStream;
import java.io.InputStreamReader;
import java.io.OutputStream;
import java.io.UncheckedIOException;
import java.io.UnsupportedEncodingException;
import java.net.HttpURLConnection;
import java.net.URL;
import java.net.URLEncoder;
import java.nio.charset.StandardCharsets;
import java.util.HashMap;
import java.util.Map;
import java.util.Optional;
import java.util.stream.Collectors;
import org.slf4j.Logger;
import org.slf4j.LoggerFactory;

public final class OAuthCredentialsProvider implements CredentialsProvider {
  private static final ObjectMapper JSON_MAPPER =
      new ObjectMapper().configure(DeserializationFeature.FAIL_ON_UNKNOWN_PROPERTIES, false);
  private static final ObjectReader CREDENTIALS_READER =
      JSON_MAPPER.readerFor(ZeebeClientCredentials.class);
  private static final Logger LOG = LoggerFactory.getLogger(OAuthCredentialsProvider.class);
  private static final Key<String> HEADER_AUTH_KEY =
      Key.of("Authorization", Metadata.ASCII_STRING_MARSHALLER);

  private final URL authorizationServerUrl;
  private final String payload;
  private final String endpoint;
  private final OAuthCredentialsCache credentialsCache;

  private ZeebeClientCredentials credentials;

  OAuthCredentialsProvider(final OAuthCredentialsProviderBuilder builder) {
    authorizationServerUrl = builder.getAuthorizationServer();
    endpoint = builder.getAudience();
<<<<<<< HEAD
    try {
      jsonPayload = createJsonPayload(builder);
    } catch (JsonProcessingException e) {
      throw new UncheckedIOException(e);
    }
=======
    payload = createParams(builder);
>>>>>>> 3452270e
    credentialsCache = new OAuthCredentialsCache(builder.getCredentialsCache());
  }

  /** Adds an access token to the Authorization header of a gRPC call. */
  @Override
  public void applyCredentials(final Metadata headers) throws IOException {
    if (credentials == null) {
      loadCredentials();
<<<<<<< HEAD
    }

    headers.put(
        HEADER_AUTH_KEY,
        String.format("%s %s", credentials.getTokenType(), credentials.getAccessToken()));
=======
    }

    String type = credentials.getTokenType();
    if (type == null || type.isEmpty()) {
      throw new IOException(
          String.format("Expected valid token type but was absent or invalid '%s'", type));
    }

    type = Character.toUpperCase(type.charAt(0)) + type.substring(1);
    headers.put(HEADER_AUTH_KEY, String.format("%s %s", type, credentials.getAccessToken()));
>>>>>>> 3452270e
  }

  /**
   * Returns true if the Throwable was caused by an UNAUTHENTICATED response and a new access token
   * could be fetched; otherwise returns false.
   */
  @Override
  public boolean shouldRetryRequest(final Throwable throwable) {
    try {
      return Status.fromThrowable(throwable).getCode() == Code.UNAUTHENTICATED
          && refreshCredentials();
    } catch (final IOException e) {
      LOG.error("Failed while fetching credentials: ", e);
      return false;
    }
  }

  /** Attempt to load credentials from cache and, if unsuccessful, fetch new credentials. */
  private void loadCredentials() throws IOException {
    Optional<ZeebeClientCredentials> cachedCredentials;

    try {
      cachedCredentials = credentialsCache.readCache().get(endpoint);
    } catch (final IOException e) {
      LOG.debug("Failed to read credentials cache", e);
      cachedCredentials = Optional.empty();
    }

    if (cachedCredentials.isPresent() && cachedCredentials.get().isValid()) {
      credentials = cachedCredentials.get();
    } else {
      refreshCredentials();
    }
  }

  /**
   * Fetch new credentials from authorization server and store them in cache.
   *
   * @return true if the fetched credentials are different from the previously stored ones,
   *     otherwise returns false.
   */
  private boolean refreshCredentials() throws IOException {
    final ZeebeClientCredentials fetchedCredentials = fetchCredentials();
    credentialsCache.put(endpoint, fetchedCredentials).writeCache();

    if (credentials == null || !credentials.isValid() || !fetchedCredentials.equals(credentials)) {
      credentials = fetchedCredentials;
      LOG.debug("Refreshed credentials.");

      return true;
    }

    return false;
  }

  private static String createParams(final OAuthCredentialsProviderBuilder builder) {
    final Map<String, String> payload = new HashMap<>();
    payload.put("client_id", builder.getClientId());
    payload.put("client_secret", builder.getClientSecret());
    payload.put("audience", builder.getAudience());
    payload.put("grant_type", "client_credentials");

    return payload.entrySet().stream()
        .map(e -> encode(e.getKey()) + "=" + encode(e.getValue()))
        .collect(Collectors.joining("&"));
  }

<<<<<<< HEAD
  private static String createJsonPayload(final OAuthCredentialsProviderBuilder builder)
      throws JsonProcessingException {
    final Map<String, String> payload = new HashMap<>();
    payload.put("client_id", builder.getClientId());
    payload.put("client_secret", builder.getClientSecret());
    payload.put("audience", builder.getAudience());
    payload.put("grant_type", "client_credentials");

    return JSON_MAPPER.writeValueAsString(payload);
=======
  private static String encode(final String param) {
    try {
      return URLEncoder.encode(param, StandardCharsets.UTF_8.name());
    } catch (UnsupportedEncodingException e) {
      throw new UncheckedIOException("Failed while encoding OAuth request parameters: ", e);
    }
>>>>>>> 3452270e
  }

  private ZeebeClientCredentials fetchCredentials() throws IOException {
    final HttpURLConnection connection =
        (HttpURLConnection) authorizationServerUrl.openConnection();
    connection.setRequestMethod("POST");
    connection.setRequestProperty("Content-Type", "application/x-www-form-urlencoded");
    connection.setRequestProperty("Accept", "application/json");
    connection.setDoOutput(true);

    try (final OutputStream os = connection.getOutputStream()) {
      final byte[] input = payload.getBytes(StandardCharsets.UTF_8);
      os.write(input, 0, input.length);
    }

    if (connection.getResponseCode() != 200) {
      throw new IOException(
          String.format(
              "Failed while requesting access token with status code %d and message %s.",
              connection.getResponseCode(), connection.getResponseMessage()));
    }

    try (final InputStream in = connection.getInputStream();
        final InputStreamReader reader = new InputStreamReader(in, StandardCharsets.UTF_8)) {

      final ZeebeClientCredentials fetchedCredentials =
          CREDENTIALS_READER.readValue(CharStreams.toString(reader));

      if (fetchedCredentials == null) {
        throw new IOException("Expected valid credentials but got null instead.");
      }

      return fetchedCredentials;
    }
  }
}<|MERGE_RESOLUTION|>--- conflicted
+++ resolved
@@ -61,15 +61,7 @@
   OAuthCredentialsProvider(final OAuthCredentialsProviderBuilder builder) {
     authorizationServerUrl = builder.getAuthorizationServer();
     endpoint = builder.getAudience();
-<<<<<<< HEAD
-    try {
-      jsonPayload = createJsonPayload(builder);
-    } catch (JsonProcessingException e) {
-      throw new UncheckedIOException(e);
-    }
-=======
     payload = createParams(builder);
->>>>>>> 3452270e
     credentialsCache = new OAuthCredentialsCache(builder.getCredentialsCache());
   }
 
@@ -78,13 +70,6 @@
   public void applyCredentials(final Metadata headers) throws IOException {
     if (credentials == null) {
       loadCredentials();
-<<<<<<< HEAD
-    }
-
-    headers.put(
-        HEADER_AUTH_KEY,
-        String.format("%s %s", credentials.getTokenType(), credentials.getAccessToken()));
-=======
     }
 
     String type = credentials.getTokenType();
@@ -95,7 +80,6 @@
 
     type = Character.toUpperCase(type.charAt(0)) + type.substring(1);
     headers.put(HEADER_AUTH_KEY, String.format("%s %s", type, credentials.getAccessToken()));
->>>>>>> 3452270e
   }
 
   /**
@@ -163,24 +147,12 @@
         .collect(Collectors.joining("&"));
   }
 
-<<<<<<< HEAD
-  private static String createJsonPayload(final OAuthCredentialsProviderBuilder builder)
-      throws JsonProcessingException {
-    final Map<String, String> payload = new HashMap<>();
-    payload.put("client_id", builder.getClientId());
-    payload.put("client_secret", builder.getClientSecret());
-    payload.put("audience", builder.getAudience());
-    payload.put("grant_type", "client_credentials");
-
-    return JSON_MAPPER.writeValueAsString(payload);
-=======
   private static String encode(final String param) {
     try {
       return URLEncoder.encode(param, StandardCharsets.UTF_8.name());
     } catch (UnsupportedEncodingException e) {
       throw new UncheckedIOException("Failed while encoding OAuth request parameters: ", e);
     }
->>>>>>> 3452270e
   }
 
   private ZeebeClientCredentials fetchCredentials() throws IOException {
